--- conflicted
+++ resolved
@@ -109,11 +109,8 @@
       // look up material properties
       MaterialModel::MaterialModelInputs<dim> in(1, this->n_compositional_fields());
       MaterialModel::MaterialModelOutputs<dim> out(1, this->n_compositional_fields());
-<<<<<<< HEAD
-
-=======
+
       // compute the adiabat by referring to the Adiabatic conditions model
->>>>>>> 8464d7bb
       in.position[0]=position;
       in.temperature[0]=this->get_adiabatic_conditions().temperature(position);
       in.pressure[0]=this->get_adiabatic_conditions().pressure(position);
