/*
  Copyright (C) 2019 by the authors of the ASPECT code.

  This file is part of ASPECT.

  ASPECT is free software; you can redistribute it and/or modify
  it under the terms of the GNU General Public License as published by
  the Free Software Foundation; either version 2, or (at your option)
  any later version.

  ASPECT is distributed in the hope that it will be useful,
  but WITHOUT ANY WARRANTY; without even the implied warranty of
  MERCHANTABILITY or FITNESS FOR A PARTICULAR PURPOSE.  See the
  GNU General Public License for more details.

  You should have received a copy of the GNU General Public License
  along with ASPECT; see the file LICENSE.  If not see
  <http://www.gnu.org/licenses/>.
*/


#ifndef _aspect_initial_temperature_lithosphere_mask_h
#define _aspect_initial_temperature_lithosphere_mask_h

#include <aspect/initial_temperature/interface.h>
#include <aspect/simulator_access.h>
#include <aspect/utilities.h>


namespace aspect
{
  namespace InitialTemperature
  {
    using namespace dealii;

    /**
     * A class that implements a constant reference temperature
     * above a specified depth and nans below the specified depth.
     *
     * @ingroup InitialTemperatures
     */
    template <int dim>
    class LithosphereMask : public Interface<dim>, public SimulatorAccess<dim>
    {
      public:
        /**
         * Empty Constructor.
         */
        LithosphereMask ();

        /**
         * Initialization function. This function is called once at the
         * beginning of the program. Checks preconditions.
         */
        void
        initialize ();

        /**
<<<<<<< HEAD
=======
         * Directory in which the LAB depth file is present.
         */
        std::string data_directory;

        /**
         * File name of the LAB depth file.
         */
        std::string LAB_file_name;

        /**
         * Return LAB depth as a function of position (latitude and longitude). For the
         * current class, this function returns value from the text files.
         */
        double
        ascii_lab (const Point<2> &position) const;

        /**
         * This parameter gives the maximum depth of the lithosphere. The
         * model returns nans below this depth.
         */
        double max_depth;

        /**
         * This parameter gives the initial temperature set within the lithosphere.
         */
        double lithosphere_temperature;

        /**
>>>>>>> 959bb8d5
         * Return the initial temperature as a function of position. For the
         * current class, this function uses the given lithosphere temperature
         * above the lithosphere asthenosphere boundary and nans below.
         */
        double
        initial_temperature (const Point<dim> &position) const;

        /**
         * Declare the parameters this class takes through input files.
         */
        static
        void
        declare_parameters (ParameterHandler &prm);

        /**
         * Read the parameters this class declares from the parameter file.
         */
        void
        parse_parameters (ParameterHandler &prm);

      private:
        Utilities::AsciiDataLookup<2> lab_depths;

        /**
                 * Directory in which the LAB depth file is present.
                 */
                std::string data_directory;

                /**
                 * File name of the LAB depth file.
                 */
                std::string LAB_file_name;

                /**
                 * Return LAB depth as a function of position (latitude and longitude). For the
                 * current class, this function returns value from the text files.
                 */
                double
                ascii_lab (const Point<2> &position) const;


                /**
                 * This parameter gives the maximum depth of the lithosphere. The
                 * model be nans below this depth. This parameter is only used if LAB
                 * depth source is set to 'Value'
                 */
                double max_depth;

                /**
                 * This parameter gives the initial temperature set within the lithosphere.
                 */
                double lithosphere_temperature;

        /**
         * An enum to describe where the LAB depth is coming from.
         */
        enum LABDepthSource
        {
          Value,
          File
        };

        /**
         * Currently chosen source for the LAB depth.
         */
        LABDepthSource LAB_depth_source;
    };
  }
}


#endif<|MERGE_RESOLUTION|>--- conflicted
+++ resolved
@@ -55,38 +55,7 @@
         void
         initialize ();
 
-        /**
-<<<<<<< HEAD
-=======
-         * Directory in which the LAB depth file is present.
-         */
-        std::string data_directory;
-
-        /**
-         * File name of the LAB depth file.
-         */
-        std::string LAB_file_name;
-
-        /**
-         * Return LAB depth as a function of position (latitude and longitude). For the
-         * current class, this function returns value from the text files.
-         */
-        double
-        ascii_lab (const Point<2> &position) const;
-
-        /**
-         * This parameter gives the maximum depth of the lithosphere. The
-         * model returns nans below this depth.
-         */
-        double max_depth;
-
-        /**
-         * This parameter gives the initial temperature set within the lithosphere.
-         */
-        double lithosphere_temperature;
-
-        /**
->>>>>>> 959bb8d5
+       /**
          * Return the initial temperature as a function of position. For the
          * current class, this function uses the given lithosphere temperature
          * above the lithosphere asthenosphere boundary and nans below.
