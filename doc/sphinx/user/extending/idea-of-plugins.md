--- conflicted
+++ resolved
@@ -4,11 +4,7 @@
 The most common modification you will probably want to do to
 ASPECT are to switch to a different material model
 (i.e., have different values of functional dependencies for the coefficients
-<<<<<<< HEAD
-$\eta,\rho,C_p, \ldots$ discussed in {ref}`sec:coefficients`);
-=======
 $\eta,\rho,C_p, \ldots$ discussed in {ref}`sec:methods:coefficients`);
->>>>>>> 8eae77ee
 change the geometry; change the direction and magnitude of the gravity vector
 $\mathbf g$; or change the initial and boundary conditions.
 
@@ -16,11 +12,7 @@
 some more) have been separated into what we call *plugins* that can be
 replaced quickly and where it is simple to add a new implementation and make
 it available to the rest of the program and the input parameter file. There
-<<<<<<< HEAD
-are *a lot* of plugins already, see Fig.&nbsp;`[1]`, that will often be useful
-=======
 are *a lot* of plugins already, see {numref}`fig:plugins`, that will often be useful
->>>>>>> 8eae77ee
 starting points and examples if you want to implement plugins yourself.
 
 ```{figure-md} fig:plugins
@@ -34,27 +26,16 @@
 -   The core of ASPECT really only communicates
     with material models, geometry descriptions, etc., through a simple and
     very basic interface. These interfaces are declared in the
-<<<<<<< HEAD
-    `include/aspect/material_model/interface.h`,
-    `include/aspect/geometry_model/interface.h`, etc., header files. These
-    classes are always called `Interface`, are located in namespaces that
-=======
     [include/aspect/material_model/interface.h](https://github.com/geodynamics/aspect/blob/main/include/aspect/material_model/interface.h),
     [include/aspect/geometry_model/interface.h](https://github.com/geodynamics/aspect/blob/main/include/aspect/geometry_model/interface.h
     etc., header files. These classes are always called `Interface`, are located in namespaces that
->>>>>>> 8eae77ee
     identify their purpose, and their documentation can be found from the
     general class overview in
     <https://aspect.geodynamics.org/doc/doxygen/classes.html>.
 
     To show an example of a rather minimal case, here is the declaration of
-<<<<<<< HEAD
-    the [aspect::GravityModel::Interface](https://aspect.geodynamics.org/doc/doxygen/classaspect_1_1GravityModel_1_1Interface.html) class (documentation comments have
-    been removed):
-=======
     the [aspect::GravityModel::Interface](https://aspect.geodynamics.org/doc/doxygen/classaspect_1_1GravityModel_1_1Interface.html)
     class (documentation comments have been removed):
->>>>>>> 8eae77ee
 
     ```{code-block} c++
     class Interface
@@ -104,11 +85,7 @@
     Here, the first argument to the macro is the name of the class. The second
     is the name by which this model can be selected in the parameter file. And
     the third one is a documentation string that describes the purpose of the
-<<<<<<< HEAD
-    class (see, for example, {ref}`sec:3.55]` for an example of how
-=======
     class (see, for example, {ref}`parameters:Gravity_20model` for an example of how
->>>>>>> 8eae77ee
     existing models describe themselves).
 
     This little piece of code ensures several things: (i) That the parameters
@@ -140,14 +117,9 @@
 information without any context of the simulation, such as gravity models,
 prescribed boundary velocities, or initial temperatures. Rather, let us
 consider things like postprocessors that can compute things like boundary heat
-<<<<<<< HEAD
-fluxes. Taking this as an example (see {ref}`sec:1.4.8`), you are
-required to write a function with the following interface:
-=======
 fluxes. Taking this as an example (see
 {ref}`sec:extending:plugin-types:postprocessors`), you are
 required to write a function with the following interface
->>>>>>> 8eae77ee
 
 ```{code-block} c++
 template <int dim>
@@ -164,11 +136,7 @@
 The idea is that in the implementation of the `execute` function you would
 compute whatever you are interested in (e.g., heat fluxes) and return this
 information in the statistics object that then gets written to a file (see
-<<<<<<< HEAD
-Sections&nbsp;[\[sec:running-overview`] and [\[sec:viz-stat`]). A
-=======
 {ref}`sec:run-aspect:overview` and {ref}`sec:run-aspect:visualize:stat-data`). A
->>>>>>> 8eae77ee
 postprocessor may also generate other files if it so likes &ndash; e.g.,
 graphical output, a file that stores the locations of particles, etc. To do
 so, obviously you need access to the current solution. This is stored in a
@@ -180,11 +148,7 @@
 kinds of plugins.
 
 All of this information is of course part of the core of
-<<<<<<< HEAD
-ASPECT, as part of the [aspect::Simulator class].
-=======
 ASPECT, as part of the [aspect::Simulator class](https://aspect.geodynamics.org/doc/doxygen/classaspect_1_1Simulator.html).
->>>>>>> 8eae77ee
 However, this is a rather heavy class: it's got dozens of member
 variables and functions, and it is the one that does all of the numerical
 heavy lifting. Furthermore, to access data in this class would require that
@@ -192,11 +156,7 @@
 this class. It would be poor design if plugins had to access information from
 this core class directly. Rather, the way this works is that those plugin
 classes that wish to access information about the state of the simulation
-<<<<<<< HEAD
-inherit from the [aspect::SimulatorAccess class]. This class has an
-=======
 inherit from the [aspect::SimulatorAccess class](https://aspect.geodynamics.org/doc/doxygen/classaspect_1_1SimulatorAccess.html). This class has an
->>>>>>> 8eae77ee
 interface that looks like this:
 
 ```{code-block} c++
@@ -230,18 +190,10 @@
 
 Using this class, if a plugin class `MyPostprocess` is then not only derived
 from the corresponding `Interface` class but *also* from the
-<<<<<<< HEAD
-[SimulatorAccess][aspect::SimulatorAccess class] class (as indeed most plugins
-are, see the dashed arrows in Fig.&nbsp;`[1]`), then you can write a member
-function of the following kind (a nonsensical but instructive example; see
-{ref}`sec:1.4.8` for more details on what postprocessors do and how they
-are implemented):[^footnote3]
-=======
 [SimulatorAccess](https://aspect.geodynamics.org/doc/doxygen/classaspect_1_1SimulatorAccess.html) class (as indeed most plugins
 are, see the dashed arrows in {numref}`fig:plugins`), then you can write a member
 function of the following kind (a nonsensical but instructive example; see
 {ref}`sec:extending:plugin-types:postprocessors` for more details on what postprocessors do and how they are implemented):[^footnote3]
->>>>>>> 8eae77ee
 
 ```{code-block} c++
 template <int dim>
@@ -273,11 +225,8 @@
 
 Introspection is a way out of this dilemma. Using the
 `SimulatorAccess::introspection()` function returns a reference to an object
-<<<<<<< HEAD
-(of type [aspect::Introspection]) that plugins can use to learn about these
-=======
-(of type [aspect::Introspection](https://aspect.geodynamics.org/doc/doxygen/structaspect_1_1Introspection.html)) that plugins can use to learn about these
->>>>>>> 8eae77ee
+(of type [aspect::Introspection](https://aspect.geodynamics.org/doc/doxygen/structaspect_1_1Introspection.html)) 
+that plugins can use to learn about these
 sort of conventions. For example,
 `this->introspection().component_mask.pressure` returns a component mask (a
 deal.II concept that describes a list of booleans for each component in a
@@ -291,38 +240,22 @@
 code in the future because we don't litter the sources with "magic
 constants" like the one above.
 
-<<<<<<< HEAD
-This [aspect::Introspection] class has a significant number of variables
-=======
 This [aspect::Introspection](https://aspect.geodynamics.org/doc/doxygen/structaspect_1_1Introspection.html) class has a significant number of variables
->>>>>>> 8eae77ee
 that can be used in this way, i.e., they provide symbolic names for things one
 frequently has to do and that would otherwise require implicit knowledge of
 things such as the order of variables, etc.
 
-<<<<<<< HEAD
-[^footnote1]: At first glance one may think that only the parse_parameters function can be overloaded since declare_parameters is not
-=======
 [^footnote1]: At first glance one may think that only the `parse_parameters` function can be overloaded since `declare_parameters` is not
->>>>>>> 8eae77ee
 virtual. However, while the latter is called by the class that manages plugins through pointers to the interface class, the former
 function is called essentially at the time of registering a plugin, from code that knows the actual type and name of the class
 you are implementing. Thus, it can call the function – if it exists in your class, or the default implementation in the base class
 if it doesn’t – even without it being declared as virtual.
-<<<<<<< HEAD
-=======
-
->>>>>>> 8eae77ee
+
 [^footnote2]: The existing implementations of models of the gravity and other interfaces declare the class in a header file and define the
 member functions in a .cc file. This is done so that these classes show up in our doxygen-generated documentation, but it is
 not necessary: you can put your entire class declaration and implementation into a single file as long as you call the macro
 discussed above on it. This single file is all you need to touch to add a new model.
-<<<<<<< HEAD
-[^footnote3]: For complicated, technical reasons, in the code below we need to access elements of the SimulatorAccess class using the
-notation this `->get_solution()`, etc. This is due to the fact that both the current class and the base class are templates. A
-=======
 
 [^footnote3]: For complicated, technical reasons, in the code below we need to access elements of the [SimulatorAccess](https://aspect.geodynamics.org/doc/doxygen/classaspect_1_1SimulatorAccess.html) class using the
 notation `this->get_solution()`, etc. This is due to the fact that both the current class and the base class are templates. A
->>>>>>> 8eae77ee
 long description of why it is necessary to use `this->` can be found in the deal.II Frequently Asked Questions.